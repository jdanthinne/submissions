--- conflicted
+++ resolved
@@ -27,13 +27,9 @@
         passwordField: String = "Submissions/Fields/password-input",
         textareaField: String = "Submissions/Fields/textarea-input",
         textField: String = "Submissions/Fields/text-input",
-<<<<<<< HEAD
         fileField: String = "Submissions/Fields/file-input",
-        hiddenField: String = "Submissions/Fields/hidden-input"
-=======
         hiddenField: String = "Submissions/Fields/hidden-input",
         checkboxField: String = "Submissions/Fields/checkbox-input"
->>>>>>> 726bab1a
     ) {
         self.emailField = emailField
         self.passwordField = passwordField

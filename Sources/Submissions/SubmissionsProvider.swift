import Leaf
import Service
import Sugar
import Vapor

/// A provider that registers a FieldCache.
public final class SubmissionsProvider: Provider {
    public let config: SubmissionsConfig

    /// Create a new `SubmissionsProvider`.
    public init(config: SubmissionsConfig = .default) {
        self.config = config
    }

    /// See `Provider`
    public func register(_ services: inout Services) throws {
        try services.register(MutableLeafTagConfigProvider())
        services.register(config)
        services.register { _ in FieldCache() }
    }

    /// See `Provider`
    public func didBoot(_ container: Container) throws -> Future<Void> {
        let tags: MutableLeafTagConfig = try container.make()
        let paths = config.tagTemplatePaths
        tags.use([
            "submissions:email": InputTag(templatePath: paths.emailField),
            "submissions:password": InputTag(templatePath: paths.passwordField),
            "submissions:text": InputTag(templatePath: paths.textField)
        ])

<<<<<<< HEAD
extension SubmissionsProvider {
    /// The Submission related tags.
    public static var tags: [String: TagRenderer] {
        return [
            "submissions:input": InputTag(),
            "submissions:textarea": TextAreaTag(),
        ]
=======
        return .done(on: container)
>>>>>>> a539bebf
    }
}<|MERGE_RESOLUTION|>--- conflicted
+++ resolved
@@ -26,19 +26,10 @@
         tags.use([
             "submissions:email": InputTag(templatePath: paths.emailField),
             "submissions:password": InputTag(templatePath: paths.passwordField),
-            "submissions:text": InputTag(templatePath: paths.textField)
+            "submissions:text": InputTag(templatePath: paths.textField),
+            "submissions:textarea": InputTag(templatePath: paths.textareaField)
         ])
 
-<<<<<<< HEAD
-extension SubmissionsProvider {
-    /// The Submission related tags.
-    public static var tags: [String: TagRenderer] {
-        return [
-            "submissions:input": InputTag(),
-            "submissions:textarea": TextAreaTag(),
-        ]
-=======
         return .done(on: container)
->>>>>>> a539bebf
     }
 }
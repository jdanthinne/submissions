<<<<<<< HEAD
=======
import Leaf
import Service
>>>>>>> 726bab1a
import Vapor

/// A provider that registers a `FieldCache`.
public final class SubmissionsProvider: Provider {

    /// Create a new `SubmissionsProvider`.
    public init() {}

    /// See `Provider`
    public func register(_ services: inout Services) throws {
<<<<<<< HEAD
=======
        services.register(config)
>>>>>>> 726bab1a
        services.register { _ in FieldCache() }
    }

    /// See `Provider`
    public func didBoot(_ container: Container) throws -> Future<Void> {
        return .done(on: container)
<<<<<<< HEAD
=======
    }
}

public extension LeafTagConfig {
    public mutating func useSubmissionsLeafTags(on container: Container) throws {
        let config: SubmissionsConfig = try container.make()
        let paths = config.tagTemplatePaths

        use([
            "submissions:email": InputTag(templatePath: paths.emailField),
            "submissions:password": InputTag(templatePath: paths.passwordField),
            "submissions:text": InputTag(templatePath: paths.textField),
            "submissions:hidden": InputTag(templatePath: paths.hiddenField),
            "submissions:textarea": InputTag(templatePath: paths.textareaField),
            "submissions:checkbox": InputTag(templatePath: paths.checkboxField)
        ])
>>>>>>> 726bab1a
    }
}<|MERGE_RESOLUTION|>--- conflicted
+++ resolved
@@ -1,8 +1,3 @@
-<<<<<<< HEAD
-=======
-import Leaf
-import Service
->>>>>>> 726bab1a
 import Vapor
 
 /// A provider that registers a `FieldCache`.
@@ -13,18 +8,12 @@
 
     /// See `Provider`
     public func register(_ services: inout Services) throws {
-<<<<<<< HEAD
-=======
-        services.register(config)
->>>>>>> 726bab1a
         services.register { _ in FieldCache() }
     }
 
     /// See `Provider`
     public func didBoot(_ container: Container) throws -> Future<Void> {
         return .done(on: container)
-<<<<<<< HEAD
-=======
     }
 }
 
@@ -41,6 +30,5 @@
             "submissions:textarea": InputTag(templatePath: paths.textareaField),
             "submissions:checkbox": InputTag(templatePath: paths.checkboxField)
         ])
->>>>>>> 726bab1a
     }
 }